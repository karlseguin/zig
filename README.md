![ZIG](https://ziglang.org/zig-logo.svg)

A general-purpose programming language designed for **robustness**,
**optimality**, and **maintainability**.

## Resources

 * [Introduction](https://ziglang.org/#Introduction)
 * [Download & Documentation](https://ziglang.org/download)
 * [Community](https://github.com/ziglang/zig/wiki/Community)
 * [Contributing](https://github.com/ziglang/zig/blob/master/CONTRIBUTING.md)
 * [Frequently Asked Questions](https://github.com/ziglang/zig/wiki/FAQ)
 * [Community Projects](https://github.com/ziglang/zig/wiki/Community-Projects)

## Building from Source

[![Build Status](https://dev.azure.com/ziglang/zig/_apis/build/status/ziglang.zig?branchName=master)](https://dev.azure.com/ziglang/zig/_build/latest?definitionId=1&branchName=master)

Note that you can
[download a binary of master branch](https://ziglang.org/download/#release-master).

### Stage 1: Build Zig from C++ Source Code

#### Dependencies

##### POSIX

 * cmake >= 2.8.5
 * gcc >= 5.0.0 or clang >= 3.6.0
 * LLVM, Clang, LLD development libraries == 9.x, compiled with the same gcc or clang version above
   - Use the system package manager, or [build from source](https://github.com/ziglang/zig/wiki/How-to-build-LLVM,-libclang,-and-liblld-from-source#posix).

##### Windows

 * cmake >= 2.8.5
 * Microsoft Visual Studio 2017 (version 15.8)
 * LLVM, Clang, LLD development libraries == 9.x, compiled with the same MSVC version above
   - Use the [pre-built binaries](https://github.com/ziglang/zig/wiki/How-to-build-LLVM,-libclang,-and-liblld-from-source#pre-built-binaries) or [build from source](https://github.com/ziglang/zig/wiki/How-to-build-LLVM,-libclang,-and-liblld-from-source#windows).

#### Instructions

##### POSIX

```
mkdir build
cd build
cmake ..
make install
```

##### MacOS

```
brew install cmake llvm@9
brew outdated llvm@9 || brew upgrade llvm@9
mkdir build
cd build
<<<<<<< HEAD
cmake .. -DCMAKE_PREFIX_PATH=/usr/local/Cellar/llvm/9.0.0
=======
cmake .. -DCMAKE_PREFIX_PATH=$(brew --prefix llvm)
>>>>>>> 4a5b0cde
make install
```

##### Windows

See https://github.com/ziglang/zig/wiki/Building-Zig-on-Windows

### Stage 2: Build Self-Hosted Zig from Zig Source Code

*Note: Stage 2 compiler is not complete. Beta users of Zig should use the
Stage 1 compiler for now.*

Dependencies are the same as Stage 1, except now you can use stage 1 to compile
Zig code.

```
bin/zig build --prefix $(pwd)/stage2
```

This produces `./stage2/bin/zig` which can be used for testing and development.
Once it is feature complete, it will be used to build stage 3 - the final compiler
binary.

### Stage 3: Rebuild Self-Hosted Zig Using the Self-Hosted Compiler

*Note: Stage 2 compiler is not yet able to build Stage 3. Building Stage 3 is
not yet supported.*

Once the self-hosted compiler can build itself, this will be the actual
compiler binary that we will install to the system. Until then, users should
use stage 1.

#### Debug / Development Build

```
./stage2/bin/zig build --prefix $(pwd)/stage3
```

#### Release / Install Build

```
./stage2/bin/zig build install -Drelease
```<|MERGE_RESOLUTION|>--- conflicted
+++ resolved
@@ -55,11 +55,7 @@
 brew outdated llvm@9 || brew upgrade llvm@9
 mkdir build
 cd build
-<<<<<<< HEAD
-cmake .. -DCMAKE_PREFIX_PATH=/usr/local/Cellar/llvm/9.0.0
-=======
 cmake .. -DCMAKE_PREFIX_PATH=$(brew --prefix llvm)
->>>>>>> 4a5b0cde
 make install
 ```
 
