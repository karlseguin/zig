const DebugSymbols = @This();

const std = @import("std");
const assert = std.debug.assert;
const fs = std.fs;
const log = std.log.scoped(.dsym);
const macho = std.macho;
const math = std.math;
const mem = std.mem;
const DW = std.dwarf;
const leb = std.leb;
const Allocator = mem.Allocator;

const build_options = @import("build_options");
const commands = @import("commands.zig");
const trace = @import("../../tracy.zig").trace;
const LoadCommand = commands.LoadCommand;
const Module = @import("../../Module.zig");
const Type = @import("../../type.zig").Type;
const link = @import("../../link.zig");
const MachO = @import("../MachO.zig");
const TextBlock = MachO.TextBlock;
const SegmentCommand = commands.SegmentCommand;
const SrcFn = MachO.SrcFn;
const makeStaticString = MachO.makeStaticString;
const padToIdeal = MachO.padToIdeal;

<<<<<<< HEAD
=======
const commands = @import("commands.zig");
const emptyHeader = commands.emptyHeader;
const LoadCommand = commands.LoadCommand;
const SegmentCommand = commands.SegmentCommand;

>>>>>>> f011f139
const page_size: u16 = 0x1000;

base: *MachO,
file: fs.File,

/// Table of all load commands
load_commands: std.ArrayListUnmanaged(LoadCommand) = .{},
/// __PAGEZERO segment
pagezero_segment_cmd_index: ?u16 = null,
/// __TEXT segment
text_segment_cmd_index: ?u16 = null,
/// __DATA_CONST segment
data_const_segment_cmd_index: ?u16 = null,
/// __DATA segment
data_segment_cmd_index: ?u16 = null,
/// __LINKEDIT segment
linkedit_segment_cmd_index: ?u16 = null,
/// __DWARF segment
dwarf_segment_cmd_index: ?u16 = null,
/// Symbol table
symtab_cmd_index: ?u16 = null,
/// UUID load command
uuid_cmd_index: ?u16 = null,

/// Index into __TEXT,__text section.
text_section_index: ?u16 = null,

linkedit_off: u16 = page_size,
linkedit_size: u16 = page_size,

debug_info_section_index: ?u16 = null,
debug_abbrev_section_index: ?u16 = null,
debug_str_section_index: ?u16 = null,
debug_aranges_section_index: ?u16 = null,
debug_line_section_index: ?u16 = null,

debug_abbrev_table_offset: ?u64 = null,

/// A list of `SrcFn` whose Line Number Programs have surplus capacity.
/// This is the same concept as `text_block_free_list`; see those doc comments.
dbg_line_fn_free_list: std.AutoHashMapUnmanaged(*SrcFn, void) = .{},
dbg_line_fn_first: ?*SrcFn = null,
dbg_line_fn_last: ?*SrcFn = null,

/// A list of `TextBlock` whose corresponding .debug_info tags have surplus capacity.
/// This is the same concept as `text_block_free_list`; see those doc comments.
dbg_info_decl_free_list: std.AutoHashMapUnmanaged(*TextBlock, void) = .{},
dbg_info_decl_first: ?*TextBlock = null,
dbg_info_decl_last: ?*TextBlock = null,

/// Table of debug symbol names aka the debug string table.
debug_string_table: std.ArrayListUnmanaged(u8) = .{},

load_commands_dirty: bool = false,
strtab_dirty: bool = false,
debug_string_table_dirty: bool = false,
debug_abbrev_section_dirty: bool = false,
debug_aranges_section_dirty: bool = false,
debug_info_header_dirty: bool = false,
debug_line_header_dirty: bool = false,

const abbrev_compile_unit = 1;
const abbrev_subprogram = 2;
const abbrev_subprogram_retvoid = 3;
const abbrev_base_type = 4;
const abbrev_pad1 = 5;
const abbrev_parameter = 6;

/// The reloc offset for the virtual address of a function in its Line Number Program.
/// Size is a virtual address integer.
const dbg_line_vaddr_reloc_index = 3;
/// The reloc offset for the virtual address of a function in its .debug_info TAG.subprogram.
/// Size is a virtual address integer.
const dbg_info_low_pc_reloc_index = 1;

const min_nop_size = 2;

/// You must call this function *after* `MachO.populateMissingMetadata()`
/// has been called to get a viable debug symbols output.
pub fn populateMissingMetadata(self: *DebugSymbols, allocator: *Allocator) !void {
    if (self.uuid_cmd_index == null) {
        const base_cmd = self.base.load_commands.items[self.base.uuid_cmd_index.?];
        self.uuid_cmd_index = @intCast(u16, self.load_commands.items.len);
        try self.load_commands.append(allocator, base_cmd);
        self.load_commands_dirty = true;
    }
    if (self.symtab_cmd_index == null) {
        self.symtab_cmd_index = @intCast(u16, self.load_commands.items.len);
        const base_cmd = self.base.load_commands.items[self.base.symtab_cmd_index.?].Symtab;
        const symtab_size = base_cmd.nsyms * @sizeOf(macho.nlist_64);
        const symtab_off = self.findFreeSpaceLinkedit(symtab_size, @sizeOf(macho.nlist_64));

        log.debug("found symbol table free space 0x{x} to 0x{x}", .{ symtab_off, symtab_off + symtab_size });

        const strtab_off = self.findFreeSpaceLinkedit(base_cmd.strsize, 1);

        log.debug("found string table free space 0x{x} to 0x{x}", .{ strtab_off, strtab_off + base_cmd.strsize });

        try self.load_commands.append(allocator, .{
            .Symtab = .{
                .cmd = macho.LC_SYMTAB,
                .cmdsize = @sizeOf(macho.symtab_command),
                .symoff = @intCast(u32, symtab_off),
                .nsyms = base_cmd.nsyms,
                .stroff = @intCast(u32, strtab_off),
                .strsize = base_cmd.strsize,
            },
        });
        self.load_commands_dirty = true;
        self.strtab_dirty = true;
    }
    if (self.pagezero_segment_cmd_index == null) {
        self.pagezero_segment_cmd_index = @intCast(u16, self.load_commands.items.len);
        const base_cmd = self.base.load_commands.items[self.base.pagezero_segment_cmd_index.?].Segment;
        const cmd = try self.copySegmentCommand(allocator, base_cmd);
        try self.load_commands.append(allocator, .{ .Segment = cmd });
        self.load_commands_dirty = true;
    }
    if (self.text_segment_cmd_index == null) {
        self.text_segment_cmd_index = @intCast(u16, self.load_commands.items.len);
        const base_cmd = self.base.load_commands.items[self.base.text_segment_cmd_index.?].Segment;
        const cmd = try self.copySegmentCommand(allocator, base_cmd);
        try self.load_commands.append(allocator, .{ .Segment = cmd });
        self.load_commands_dirty = true;
    }
    if (self.data_const_segment_cmd_index == null) outer: {
        if (self.base.data_const_segment_cmd_index == null) break :outer; // __DATA_CONST is optional
        self.data_const_segment_cmd_index = @intCast(u16, self.load_commands.items.len);
        const base_cmd = self.base.load_commands.items[self.base.data_const_segment_cmd_index.?].Segment;
        const cmd = try self.copySegmentCommand(allocator, base_cmd);
        try self.load_commands.append(allocator, .{ .Segment = cmd });
        self.load_commands_dirty = true;
    }
    if (self.data_segment_cmd_index == null) outer: {
        if (self.base.data_segment_cmd_index == null) break :outer; // __DATA is optional
        self.data_segment_cmd_index = @intCast(u16, self.load_commands.items.len);
        const base_cmd = self.base.load_commands.items[self.base.data_segment_cmd_index.?].Segment;
        const cmd = try self.copySegmentCommand(allocator, base_cmd);
        try self.load_commands.append(allocator, .{ .Segment = cmd });
        self.load_commands_dirty = true;
    }
    if (self.linkedit_segment_cmd_index == null) {
        self.linkedit_segment_cmd_index = @intCast(u16, self.load_commands.items.len);
        const base_cmd = self.base.load_commands.items[self.base.linkedit_segment_cmd_index.?].Segment;
        var cmd = try self.copySegmentCommand(allocator, base_cmd);
        cmd.inner.vmsize = self.linkedit_size;
        cmd.inner.fileoff = self.linkedit_off;
        cmd.inner.filesize = self.linkedit_size;
        try self.load_commands.append(allocator, .{ .Segment = cmd });
        self.load_commands_dirty = true;
    }
    if (self.dwarf_segment_cmd_index == null) {
        self.dwarf_segment_cmd_index = @intCast(u16, self.load_commands.items.len);

        const linkedit = self.load_commands.items[self.linkedit_segment_cmd_index.?].Segment;
        const ideal_size: u16 = 200 + 128 + 160 + 250;
        const needed_size = mem.alignForwardGeneric(u64, padToIdeal(ideal_size), page_size);
        const off = linkedit.inner.fileoff + linkedit.inner.filesize;
        const vmaddr = linkedit.inner.vmaddr + linkedit.inner.vmsize;

        log.debug("found __DWARF segment free space 0x{x} to 0x{x}", .{ off, off + needed_size });

        try self.load_commands.append(allocator, .{
            .Segment = .{
                .inner = .{
                    .segname = makeStaticString("__DWARF"),
                    .vmaddr = vmaddr,
                    .vmsize = needed_size,
                    .fileoff = off,
                    .filesize = needed_size,
                },
            },
        });
        self.load_commands_dirty = true;
    }
    if (self.debug_str_section_index == null) {
        assert(self.debug_string_table.items.len == 0);
        self.debug_str_section_index = try self.allocateSection(
            "__debug_str",
            @intCast(u32, self.debug_string_table.items.len),
            0,
        );
        self.debug_string_table_dirty = true;
    }
    if (self.debug_info_section_index == null) {
        self.debug_info_section_index = try self.allocateSection("__debug_info", 200, 0);
        self.debug_info_header_dirty = true;
    }
    if (self.debug_abbrev_section_index == null) {
        self.debug_abbrev_section_index = try self.allocateSection("__debug_abbrev", 128, 0);
        self.debug_abbrev_section_dirty = true;
    }
    if (self.debug_aranges_section_index == null) {
        self.debug_aranges_section_index = try self.allocateSection("__debug_aranges", 160, 4);
        self.debug_aranges_section_dirty = true;
    }
    if (self.debug_line_section_index == null) {
        self.debug_line_section_index = try self.allocateSection("__debug_line", 250, 0);
        self.debug_line_header_dirty = true;
    }
}

fn allocateSection(self: *DebugSymbols, sectname: []const u8, size: u64, alignment: u16) !u16 {
    const seg = &self.load_commands.items[self.dwarf_segment_cmd_index.?].Segment;
    var sect = macho.section_64{
        .sectname = makeStaticString(sectname),
        .segname = seg.inner.segname,
        .size = @intCast(u32, size),
        .@"align" = alignment,
    };
    const alignment_pow_2 = try math.powi(u32, 2, alignment);
    const off = seg.findFreeSpace(size, alignment_pow_2, null);

    assert(off + size <= seg.inner.fileoff + seg.inner.filesize); // TODO expand

    log.debug("found {s},{s} section free space 0x{x} to 0x{x}", .{
        commands.segmentName(sect),
        commands.sectionName(sect),
        off,
        off + size,
    });

    sect.addr = seg.inner.vmaddr + off - seg.inner.fileoff;
    sect.offset = @intCast(u32, off);

    const index = @intCast(u16, seg.sections.items.len);
    try seg.sections.append(self.base.base.allocator, sect);
    seg.inner.cmdsize += @sizeOf(macho.section_64);
    seg.inner.nsects += 1;

    // TODO
    // const match = MatchingSection{
    //     .seg = segment_id,
    //     .sect = index,
    // };
    // _ = try self.section_ordinals.getOrPut(self.base.allocator, match);
    // try self.block_free_lists.putNoClobber(self.base.allocator, match, .{});

    self.load_commands_dirty = true;

    return index;
}

pub fn flushModule(self: *DebugSymbols, allocator: *Allocator, options: link.Options) !void {
    // TODO This linker code currently assumes there is only 1 compilation unit and it corresponds to the
    // Zig source code.
    const module = options.module orelse return error.LinkingWithoutZigSourceUnimplemented;
    const init_len_size: usize = 4;

    if (self.debug_abbrev_section_dirty) {
        const dwarf_segment = &self.load_commands.items[self.dwarf_segment_cmd_index.?].Segment;
        const debug_abbrev_sect = &dwarf_segment.sections.items[self.debug_abbrev_section_index.?];

        // These are LEB encoded but since the values are all less than 127
        // we can simply append these bytes.
        const abbrev_buf = [_]u8{
            abbrev_compile_unit, DW.TAG.compile_unit, DW.CHILDREN.yes, // header
            DW.AT.stmt_list, DW.FORM.sec_offset, // offset
            DW.AT.low_pc,    DW.FORM.addr,
            DW.AT.high_pc,   DW.FORM.addr,
            DW.AT.name,      DW.FORM.strp,
            DW.AT.comp_dir,  DW.FORM.strp,
            DW.AT.producer,  DW.FORM.strp,
            DW.AT.language,  DW.FORM.data2,
            0, 0, // table sentinel
            abbrev_subprogram, DW.TAG.subprogram, DW.CHILDREN.yes, // header
            DW.AT.low_pc,    DW.FORM.addr, // start VM address
            DW.AT.high_pc,   DW.FORM.data4,
            DW.AT.type,      DW.FORM.ref4,
            DW.AT.name,      DW.FORM.string,
            DW.AT.decl_line, DW.FORM.data4,
            DW.AT.decl_file, DW.FORM.data1,
            0,                         0, // table sentinel
            abbrev_subprogram_retvoid,
            DW.TAG.subprogram, DW.CHILDREN.yes, // header
            DW.AT.low_pc,      DW.FORM.addr,
            DW.AT.high_pc,     DW.FORM.data4,
            DW.AT.name,        DW.FORM.string,
            DW.AT.decl_line,   DW.FORM.data4,
            DW.AT.decl_file,   DW.FORM.data1,
            0, 0, // table sentinel
            abbrev_base_type, DW.TAG.base_type, DW.CHILDREN.no, // header
            DW.AT.encoding,   DW.FORM.data1,    DW.AT.byte_size,
            DW.FORM.data1,    DW.AT.name,       DW.FORM.string,
            0, 0, // table sentinel
            abbrev_pad1, DW.TAG.unspecified_type, DW.CHILDREN.no, // header
            0, 0, // table sentinel
            abbrev_parameter, DW.TAG.formal_parameter, DW.CHILDREN.no, // header
            DW.AT.location,   DW.FORM.exprloc,         DW.AT.type,
            DW.FORM.ref4,     DW.AT.name,              DW.FORM.string,
            0, 0, // table sentinel
            0, 0, 0, // section sentinel
        };

        const needed_size = abbrev_buf.len;
        const allocated_size = dwarf_segment.allocatedSize(debug_abbrev_sect.offset);
        if (needed_size > allocated_size) {
            debug_abbrev_sect.size = 0; // free the space
            const offset = dwarf_segment.findFreeSpace(needed_size, 1, null);
            debug_abbrev_sect.offset = @intCast(u32, offset);
            debug_abbrev_sect.addr = dwarf_segment.inner.vmaddr + offset - dwarf_segment.inner.fileoff;
        }
        debug_abbrev_sect.size = needed_size;
        log.debug("__debug_abbrev start=0x{x} end=0x{x}", .{
            debug_abbrev_sect.offset,
            debug_abbrev_sect.offset + needed_size,
        });

        const abbrev_offset = 0;
        self.debug_abbrev_table_offset = abbrev_offset;
        try self.file.pwriteAll(&abbrev_buf, debug_abbrev_sect.offset + abbrev_offset);
        self.load_commands_dirty = true;
        self.debug_abbrev_section_dirty = false;
    }

    if (self.debug_info_header_dirty) debug_info: {
        // If this value is null it means there is an error in the module;
        // leave debug_info_header_dirty=true.
        const first_dbg_info_decl = self.dbg_info_decl_first orelse break :debug_info;
        const last_dbg_info_decl = self.dbg_info_decl_last.?;
        const dwarf_segment = &self.load_commands.items[self.dwarf_segment_cmd_index.?].Segment;
        const debug_info_sect = &dwarf_segment.sections.items[self.debug_info_section_index.?];

        var di_buf = std.ArrayList(u8).init(allocator);
        defer di_buf.deinit();

        // We have a function to compute the upper bound size, because it's needed
        // for determining where to put the offset of the first `LinkBlock`.
        try di_buf.ensureCapacity(self.dbgInfoNeededHeaderBytes());

        // initial length - length of the .debug_info contribution for this compilation unit,
        // not including the initial length itself.
        // We have to come back and write it later after we know the size.
        const after_init_len = di_buf.items.len + init_len_size;
        // +1 for the final 0 that ends the compilation unit children.
        const dbg_info_end = last_dbg_info_decl.dbg_info_off + last_dbg_info_decl.dbg_info_len + 1;
        const init_len = dbg_info_end - after_init_len;
        mem.writeIntLittle(u32, di_buf.addManyAsArrayAssumeCapacity(4), @intCast(u32, init_len));
        mem.writeIntLittle(u16, di_buf.addManyAsArrayAssumeCapacity(2), 4); // DWARF version
        const abbrev_offset = self.debug_abbrev_table_offset.?;
        mem.writeIntLittle(u32, di_buf.addManyAsArrayAssumeCapacity(4), @intCast(u32, abbrev_offset));
        di_buf.appendAssumeCapacity(8); // address size
        // Write the form for the compile unit, which must match the abbrev table above.
        const name_strp = try self.makeDebugString(allocator, module.root_pkg.root_src_path);
        const comp_dir_strp = try self.makeDebugString(allocator, module.root_pkg.root_src_directory.path orelse ".");
        const producer_strp = try self.makeDebugString(allocator, link.producer_string);
        // Currently only one compilation unit is supported, so the address range is simply
        // identical to the main program header virtual address and memory size.
        const text_segment = self.load_commands.items[self.text_segment_cmd_index.?].Segment;
        const text_section = text_segment.sections.items[self.text_section_index.?];
        const low_pc = text_section.addr;
        const high_pc = text_section.addr + text_section.size;

        di_buf.appendAssumeCapacity(abbrev_compile_unit);
        mem.writeIntLittle(u32, di_buf.addManyAsArrayAssumeCapacity(4), 0); // DW.AT.stmt_list, DW.FORM.sec_offset
        mem.writeIntLittle(u64, di_buf.addManyAsArrayAssumeCapacity(8), low_pc);
        mem.writeIntLittle(u64, di_buf.addManyAsArrayAssumeCapacity(8), high_pc);
        mem.writeIntLittle(u32, di_buf.addManyAsArrayAssumeCapacity(4), @intCast(u32, name_strp));
        mem.writeIntLittle(u32, di_buf.addManyAsArrayAssumeCapacity(4), @intCast(u32, comp_dir_strp));
        mem.writeIntLittle(u32, di_buf.addManyAsArrayAssumeCapacity(4), @intCast(u32, producer_strp));
        // We are still waiting on dwarf-std.org to assign DW_LANG_Zig a number:
        // http://dwarfstd.org/ShowIssue.php?issue=171115.1
        // Until then we say it is C99.
        mem.writeIntLittle(u16, di_buf.addManyAsArrayAssumeCapacity(2), DW.LANG.C99);

        if (di_buf.items.len > first_dbg_info_decl.dbg_info_off) {
            // Move the first N decls to the end to make more padding for the header.
            @panic("TODO: handle __debug_info header exceeding its padding");
        }
        const jmp_amt = first_dbg_info_decl.dbg_info_off - di_buf.items.len;
        try self.pwriteDbgInfoNops(0, di_buf.items, jmp_amt, false, debug_info_sect.offset);
        self.debug_info_header_dirty = false;
    }

    if (self.debug_aranges_section_dirty) {
        const dwarf_segment = &self.load_commands.items[self.dwarf_segment_cmd_index.?].Segment;
        const debug_aranges_sect = &dwarf_segment.sections.items[self.debug_aranges_section_index.?];

        var di_buf = std.ArrayList(u8).init(allocator);
        defer di_buf.deinit();

        // Enough for all the data without resizing. When support for more compilation units
        // is added, the size of this section will become more variable.
        try di_buf.ensureCapacity(100);

        // initial length - length of the .debug_aranges contribution for this compilation unit,
        // not including the initial length itself.
        // We have to come back and write it later after we know the size.
        const init_len_index = di_buf.items.len;
        di_buf.items.len += init_len_size;
        const after_init_len = di_buf.items.len;
        mem.writeIntLittle(u16, di_buf.addManyAsArrayAssumeCapacity(2), 2); // version
        // When more than one compilation unit is supported, this will be the offset to it.
        // For now it is always at offset 0 in .debug_info.
        mem.writeIntLittle(u32, di_buf.addManyAsArrayAssumeCapacity(4), 0); // __debug_info offset
        di_buf.appendAssumeCapacity(@sizeOf(u64)); // address_size
        di_buf.appendAssumeCapacity(0); // segment_selector_size

        const end_header_offset = di_buf.items.len;
        const begin_entries_offset = mem.alignForward(end_header_offset, @sizeOf(u64) * 2);
        di_buf.appendNTimesAssumeCapacity(0, begin_entries_offset - end_header_offset);

        // Currently only one compilation unit is supported, so the address range is simply
        // identical to the main program header virtual address and memory size.
        const text_segment = self.load_commands.items[self.text_segment_cmd_index.?].Segment;
        const text_section = text_segment.sections.items[self.text_section_index.?];
        mem.writeIntLittle(u64, di_buf.addManyAsArrayAssumeCapacity(8), text_section.addr);
        mem.writeIntLittle(u64, di_buf.addManyAsArrayAssumeCapacity(8), text_section.size);

        // Sentinel.
        mem.writeIntLittle(u64, di_buf.addManyAsArrayAssumeCapacity(8), 0);
        mem.writeIntLittle(u64, di_buf.addManyAsArrayAssumeCapacity(8), 0);

        // Go back and populate the initial length.
        const init_len = di_buf.items.len - after_init_len;
        // initial length - length of the .debug_aranges contribution for this compilation unit,
        // not including the initial length itself.
        mem.writeIntLittle(u32, di_buf.items[init_len_index..][0..4], @intCast(u32, init_len));

        const needed_size = di_buf.items.len;
        const allocated_size = dwarf_segment.allocatedSize(debug_aranges_sect.offset);
        if (needed_size > allocated_size) {
            debug_aranges_sect.size = 0; // free the space
            const new_offset = dwarf_segment.findFreeSpace(needed_size, 16, null);
            debug_aranges_sect.addr = dwarf_segment.inner.vmaddr + new_offset - dwarf_segment.inner.fileoff;
            debug_aranges_sect.offset = @intCast(u32, new_offset);
        }
        debug_aranges_sect.size = needed_size;
        log.debug("__debug_aranges start=0x{x} end=0x{x}", .{
            debug_aranges_sect.offset,
            debug_aranges_sect.offset + needed_size,
        });

        try self.file.pwriteAll(di_buf.items, debug_aranges_sect.offset);
        self.load_commands_dirty = true;
        self.debug_aranges_section_dirty = false;
    }
    if (self.debug_line_header_dirty) debug_line: {
        if (self.dbg_line_fn_first == null) {
            break :debug_line; // Error in module; leave debug_line_header_dirty=true.
        }
        const dbg_line_prg_off = self.getDebugLineProgramOff();
        const dbg_line_prg_end = self.getDebugLineProgramEnd();
        assert(dbg_line_prg_end != 0);

        const dwarf_segment = &self.load_commands.items[self.dwarf_segment_cmd_index.?].Segment;
        const debug_line_sect = &dwarf_segment.sections.items[self.debug_line_section_index.?];

        var di_buf = std.ArrayList(u8).init(allocator);
        defer di_buf.deinit();

        // The size of this header is variable, depending on the number of directories,
        // files, and padding. We have a function to compute the upper bound size, however,
        // because it's needed for determining where to put the offset of the first `SrcFn`.
        try di_buf.ensureCapacity(self.dbgLineNeededHeaderBytes(module));

        // initial length - length of the .debug_line contribution for this compilation unit,
        // not including the initial length itself.
        const after_init_len = di_buf.items.len + init_len_size;
        const init_len = dbg_line_prg_end - after_init_len;
        mem.writeIntLittle(u32, di_buf.addManyAsArrayAssumeCapacity(4), @intCast(u32, init_len));
        mem.writeIntLittle(u16, di_buf.addManyAsArrayAssumeCapacity(2), 4); // version

        // Empirically, debug info consumers do not respect this field, or otherwise
        // consider it to be an error when it does not point exactly to the end of the header.
        // Therefore we rely on the NOP jump at the beginning of the Line Number Program for
        // padding rather than this field.
        const before_header_len = di_buf.items.len;
        di_buf.items.len += @sizeOf(u32); // We will come back and write this.
        const after_header_len = di_buf.items.len;

        const opcode_base = DW.LNS.set_isa + 1;
        di_buf.appendSliceAssumeCapacity(&[_]u8{
            1, // minimum_instruction_length
            1, // maximum_operations_per_instruction
            1, // default_is_stmt
            1, // line_base (signed)
            1, // line_range
            opcode_base,

            // Standard opcode lengths. The number of items here is based on `opcode_base`.
            // The value is the number of LEB128 operands the instruction takes.
            0, // `DW.LNS.copy`
            1, // `DW.LNS.advance_pc`
            1, // `DW.LNS.advance_line`
            1, // `DW.LNS.set_file`
            1, // `DW.LNS.set_column`
            0, // `DW.LNS.negate_stmt`
            0, // `DW.LNS.set_basic_block`
            0, // `DW.LNS.const_add_pc`
            1, // `DW.LNS.fixed_advance_pc`
            0, // `DW.LNS.set_prologue_end`
            0, // `DW.LNS.set_epilogue_begin`
            1, // `DW.LNS.set_isa`
            0, // include_directories (none except the compilation unit cwd)
        });
        // file_names[0]
        di_buf.appendSliceAssumeCapacity(module.root_pkg.root_src_path); // relative path name
        di_buf.appendSliceAssumeCapacity(&[_]u8{
            0, // null byte for the relative path name
            0, // directory_index
            0, // mtime (TODO supply this)
            0, // file size bytes (TODO supply this)
            0, // file_names sentinel
        });

        const header_len = di_buf.items.len - after_header_len;
        mem.writeIntLittle(u32, di_buf.items[before_header_len..][0..4], @intCast(u32, header_len));

        // We use NOPs because consumers empirically do not respect the header length field.
        if (di_buf.items.len > dbg_line_prg_off) {
            // Move the first N files to the end to make more padding for the header.
            @panic("TODO: handle __debug_line header exceeding its padding");
        }
        const jmp_amt = dbg_line_prg_off - di_buf.items.len;
        try self.pwriteDbgLineNops(0, di_buf.items, jmp_amt, debug_line_sect.offset);
        self.debug_line_header_dirty = false;
    }
    {
        const dwarf_segment = &self.load_commands.items[self.dwarf_segment_cmd_index.?].Segment;
        const debug_strtab_sect = &dwarf_segment.sections.items[self.debug_str_section_index.?];
        if (self.debug_string_table_dirty or self.debug_string_table.items.len != debug_strtab_sect.size) {
            const allocated_size = dwarf_segment.allocatedSize(debug_strtab_sect.offset);
            const needed_size = self.debug_string_table.items.len;

            if (needed_size > allocated_size) {
                debug_strtab_sect.size = 0; // free the space
                const new_offset = dwarf_segment.findFreeSpace(needed_size, 1, null);
                debug_strtab_sect.addr = dwarf_segment.inner.vmaddr + new_offset - dwarf_segment.inner.fileoff;
                debug_strtab_sect.offset = @intCast(u32, new_offset);
            }
            debug_strtab_sect.size = @intCast(u32, needed_size);

            log.debug("__debug_strtab start=0x{x} end=0x{x}", .{
                debug_strtab_sect.offset,
                debug_strtab_sect.offset + needed_size,
            });

            try self.file.pwriteAll(self.debug_string_table.items, debug_strtab_sect.offset);
            self.load_commands_dirty = true;
            self.debug_string_table_dirty = false;
        }
    }

    try self.writeStringTable();
    self.updateDwarfSegment();
    try self.writeLoadCommands(allocator);
    try self.writeHeader();

    assert(!self.load_commands_dirty);
    assert(!self.strtab_dirty);
    assert(!self.debug_abbrev_section_dirty);
    assert(!self.debug_aranges_section_dirty);
    assert(!self.debug_string_table_dirty);
}

pub fn deinit(self: *DebugSymbols, allocator: *Allocator) void {
    self.dbg_info_decl_free_list.deinit(allocator);
    self.dbg_line_fn_free_list.deinit(allocator);
    self.debug_string_table.deinit(allocator);
    for (self.load_commands.items) |*lc| {
        lc.deinit(allocator);
    }
    self.load_commands.deinit(allocator);
    self.file.close();
}

fn copySegmentCommand(self: *DebugSymbols, allocator: *Allocator, base_cmd: SegmentCommand) !SegmentCommand {
    var cmd = SegmentCommand{
        .inner = .{
            .segname = undefined,
            .cmdsize = base_cmd.inner.cmdsize,
            .vmaddr = base_cmd.inner.vmaddr,
            .vmsize = base_cmd.inner.vmsize,
            .maxprot = base_cmd.inner.maxprot,
            .initprot = base_cmd.inner.initprot,
            .nsects = base_cmd.inner.nsects,
            .flags = base_cmd.inner.flags,
        },
    };
    mem.copy(u8, &cmd.inner.segname, &base_cmd.inner.segname);

    try cmd.sections.ensureCapacity(allocator, cmd.inner.nsects);
    for (base_cmd.sections.items) |base_sect, i| {
        var sect = macho.section_64{
            .sectname = undefined,
            .segname = undefined,
            .addr = base_sect.addr,
            .size = base_sect.size,
            .offset = 0,
            .@"align" = base_sect.@"align",
            .reloff = 0,
            .nreloc = 0,
            .flags = base_sect.flags,
            .reserved1 = base_sect.reserved1,
            .reserved2 = base_sect.reserved2,
            .reserved3 = base_sect.reserved3,
        };
        mem.copy(u8, &sect.sectname, &base_sect.sectname);
        mem.copy(u8, &sect.segname, &base_sect.segname);

        if (self.base.text_section_index.? == i) {
            self.text_section_index = @intCast(u16, i);
        }

        cmd.sections.appendAssumeCapacity(sect);
    }

    return cmd;
}

fn updateDwarfSegment(self: *DebugSymbols) void {
    const dwarf_segment = &self.load_commands.items[self.dwarf_segment_cmd_index.?].Segment;
    var file_size: u64 = 0;
    for (dwarf_segment.sections.items) |sect| {
        file_size += sect.size;
    }
    if (file_size != dwarf_segment.inner.filesize) {
        dwarf_segment.inner.filesize = file_size;
        if (dwarf_segment.inner.vmsize < dwarf_segment.inner.filesize) {
            dwarf_segment.inner.vmsize = mem.alignForwardGeneric(u64, dwarf_segment.inner.filesize, page_size);
        }
        self.load_commands_dirty = true;
    }
}

/// Writes all load commands and section headers.
fn writeLoadCommands(self: *DebugSymbols, allocator: *Allocator) !void {
    if (!self.load_commands_dirty) return;

    var sizeofcmds: u32 = 0;
    for (self.load_commands.items) |lc| {
        sizeofcmds += lc.cmdsize();
    }

    var buffer = try allocator.alloc(u8, sizeofcmds);
    defer allocator.free(buffer);
    var writer = std.io.fixedBufferStream(buffer).writer();
    for (self.load_commands.items) |lc| {
        try lc.write(writer);
    }

    const off = @sizeOf(macho.mach_header_64);
    log.debug("writing {} load commands from 0x{x} to 0x{x}", .{ self.load_commands.items.len, off, off + sizeofcmds });
    try self.file.pwriteAll(buffer, off);
    self.load_commands_dirty = false;
}

fn writeHeader(self: *DebugSymbols) !void {
    var header = commands.emptyHeader(.{
        .filetype = macho.MH_DSYM,
    });

    switch (self.base.base.options.target.cpu.arch) {
        .aarch64 => {
            header.cputype = macho.CPU_TYPE_ARM64;
            header.cpusubtype = macho.CPU_SUBTYPE_ARM_ALL;
        },
        .x86_64 => {
            header.cputype = macho.CPU_TYPE_X86_64;
            header.cpusubtype = macho.CPU_SUBTYPE_X86_64_ALL;
        },
        else => return error.UnsupportedCpuArchitecture,
    }

    header.ncmds = @intCast(u32, self.load_commands.items.len);
    header.sizeofcmds = 0;

    for (self.load_commands.items) |cmd| {
        header.sizeofcmds += cmd.cmdsize();
    }

    log.debug("writing Mach-O header {}", .{header});

    try self.file.pwriteAll(mem.asBytes(&header), 0);
}

fn allocatedSizeLinkedit(self: *DebugSymbols, start: u64) u64 {
    assert(start > 0);
    var min_pos: u64 = std.math.maxInt(u64);

    if (self.symtab_cmd_index) |idx| {
        const symtab = self.load_commands.items[idx].Symtab;
        if (symtab.symoff >= start and symtab.symoff < min_pos) min_pos = symtab.symoff;
        if (symtab.stroff >= start and symtab.stroff < min_pos) min_pos = symtab.stroff;
    }

    return min_pos - start;
}

fn detectAllocCollisionLinkedit(self: *DebugSymbols, start: u64, size: u64) ?u64 {
    const end = start + padToIdeal(size);

    if (self.symtab_cmd_index) |idx| outer: {
        if (self.load_commands.items.len == idx) break :outer;
        const symtab = self.load_commands.items[idx].Symtab;
        {
            // Symbol table
            const symsize = symtab.nsyms * @sizeOf(macho.nlist_64);
            const increased_size = padToIdeal(symsize);
            const test_end = symtab.symoff + increased_size;
            if (end > symtab.symoff and start < test_end) {
                return test_end;
            }
        }
        {
            // String table
            const increased_size = padToIdeal(symtab.strsize);
            const test_end = symtab.stroff + increased_size;
            if (end > symtab.stroff and start < test_end) {
                return test_end;
            }
        }
    }

    return null;
}

fn findFreeSpaceLinkedit(self: *DebugSymbols, object_size: u64, min_alignment: u16) u64 {
    var start: u64 = self.linkedit_off;
    while (self.detectAllocCollisionLinkedit(start, object_size)) |item_end| {
        start = mem.alignForwardGeneric(u64, item_end, min_alignment);
    }
    return start;
}

fn relocateSymbolTable(self: *DebugSymbols) !void {
    const symtab = &self.load_commands.items[self.symtab_cmd_index.?].Symtab;
    const nlocals = self.base.locals.items.len;
    const nglobals = self.base.globals.items.len;
    const nsyms = nlocals + nglobals;

    if (symtab.nsyms < nsyms) {
        const needed_size = nsyms * @sizeOf(macho.nlist_64);
        if (needed_size > self.allocatedSizeLinkedit(symtab.symoff)) {
            // Move the entire symbol table to a new location
            const new_symoff = self.findFreeSpaceLinkedit(needed_size, @alignOf(macho.nlist_64));
            const existing_size = symtab.nsyms * @sizeOf(macho.nlist_64);

            assert(new_symoff + existing_size <= self.linkedit_off + self.linkedit_size); // TODO expand LINKEDIT segment.
            log.debug("relocating symbol table from 0x{x}-0x{x} to 0x{x}-0x{x}", .{
                symtab.symoff,
                symtab.symoff + existing_size,
                new_symoff,
                new_symoff + existing_size,
            });

            const amt = try self.file.copyRangeAll(symtab.symoff, self.file, new_symoff, existing_size);
            if (amt != existing_size) return error.InputOutput;
            symtab.symoff = @intCast(u32, new_symoff);
        }
        symtab.nsyms = @intCast(u32, nsyms);
        self.load_commands_dirty = true;
    }
}

pub fn writeLocalSymbol(self: *DebugSymbols, index: usize) !void {
    const tracy = trace(@src());
    defer tracy.end();
    try self.relocateSymbolTable();
    const symtab = &self.load_commands.items[self.symtab_cmd_index.?].Symtab;
    const off = symtab.symoff + @sizeOf(macho.nlist_64) * index;
    log.debug("writing local symbol {} at 0x{x}", .{ index, off });
    try self.file.pwriteAll(mem.asBytes(&self.base.locals.items[index]), off);
}

fn writeStringTable(self: *DebugSymbols) !void {
    if (!self.strtab_dirty) return;

    const tracy = trace(@src());
    defer tracy.end();

    const symtab = &self.load_commands.items[self.symtab_cmd_index.?].Symtab;
    const allocated_size = self.allocatedSizeLinkedit(symtab.stroff);
    const needed_size = mem.alignForwardGeneric(u64, self.base.strtab.items.len, @alignOf(u64));

    if (needed_size > allocated_size) {
        symtab.strsize = 0;
        symtab.stroff = @intCast(u32, self.findFreeSpaceLinkedit(needed_size, 1));
    }
    symtab.strsize = @intCast(u32, needed_size);
    log.debug("writing string table from 0x{x} to 0x{x}", .{ symtab.stroff, symtab.stroff + symtab.strsize });

    try self.file.pwriteAll(self.base.strtab.items, symtab.stroff);
    self.load_commands_dirty = true;
    self.strtab_dirty = false;
}

pub fn updateDeclLineNumber(self: *DebugSymbols, module: *Module, decl: *const Module.Decl) !void {
    _ = module;
    const tracy = trace(@src());
    defer tracy.end();

    const func = decl.val.castTag(.function).?.data;
    const line_off = @intCast(u28, decl.src_line + func.lbrace_line);

    const dwarf_segment = &self.load_commands.items[self.dwarf_segment_cmd_index.?].Segment;
    const shdr = &dwarf_segment.sections.items[self.debug_line_section_index.?];
    const file_pos = shdr.offset + decl.fn_link.macho.off + getRelocDbgLineOff();
    var data: [4]u8 = undefined;
    leb.writeUnsignedFixed(4, &data, line_off);
    try self.file.pwriteAll(&data, file_pos);
}

pub const DeclDebugBuffers = struct {
    dbg_line_buffer: std.ArrayList(u8),
    dbg_info_buffer: std.ArrayList(u8),
    dbg_info_type_relocs: link.File.DbgInfoTypeRelocsTable,
};

/// Caller owns the returned memory.
pub fn initDeclDebugBuffers(
    self: *DebugSymbols,
    allocator: *Allocator,
    module: *Module,
    decl: *Module.Decl,
) !DeclDebugBuffers {
    _ = self;
    _ = module;
    const tracy = trace(@src());
    defer tracy.end();

    var dbg_line_buffer = std.ArrayList(u8).init(allocator);
    var dbg_info_buffer = std.ArrayList(u8).init(allocator);
    var dbg_info_type_relocs: link.File.DbgInfoTypeRelocsTable = .{};

    assert(decl.has_tv);
    switch (decl.ty.zigTypeTag()) {
        .Fn => {
            // For functions we need to add a prologue to the debug line program.
            try dbg_line_buffer.ensureCapacity(26);

            const func = decl.val.castTag(.function).?.data;
            const line_off = @intCast(u28, decl.src_line + func.lbrace_line);

            dbg_line_buffer.appendSliceAssumeCapacity(&[_]u8{
                DW.LNS.extended_op,
                @sizeOf(u64) + 1,
                DW.LNE.set_address,
            });
            // This is the "relocatable" vaddr, corresponding to `code_buffer` index `0`.
            assert(dbg_line_vaddr_reloc_index == dbg_line_buffer.items.len);
            dbg_line_buffer.items.len += @sizeOf(u64);

            dbg_line_buffer.appendAssumeCapacity(DW.LNS.advance_line);
            // This is the "relocatable" relative line offset from the previous function's end curly
            // to this function's begin curly.
            assert(getRelocDbgLineOff() == dbg_line_buffer.items.len);
            // Here we use a ULEB128-fixed-4 to make sure this field can be overwritten later.
            leb.writeUnsignedFixed(4, dbg_line_buffer.addManyAsArrayAssumeCapacity(4), line_off);

            dbg_line_buffer.appendAssumeCapacity(DW.LNS.set_file);
            assert(getRelocDbgFileIndex() == dbg_line_buffer.items.len);
            // Once we support more than one source file, this will have the ability to be more
            // than one possible value.
            const file_index = 1;
            leb.writeUnsignedFixed(4, dbg_line_buffer.addManyAsArrayAssumeCapacity(4), file_index);

            // Emit a line for the begin curly with prologue_end=false. The codegen will
            // do the work of setting prologue_end=true and epilogue_begin=true.
            dbg_line_buffer.appendAssumeCapacity(DW.LNS.copy);

            // .debug_info subprogram
            const decl_name_with_null = decl.name[0 .. mem.lenZ(decl.name) + 1];
            try dbg_info_buffer.ensureCapacity(dbg_info_buffer.items.len + 27 + decl_name_with_null.len);

            const fn_ret_type = decl.ty.fnReturnType();
            const fn_ret_has_bits = fn_ret_type.hasCodeGenBits();
            if (fn_ret_has_bits) {
                dbg_info_buffer.appendAssumeCapacity(abbrev_subprogram);
            } else {
                dbg_info_buffer.appendAssumeCapacity(abbrev_subprogram_retvoid);
            }
            // These get overwritten after generating the machine code. These values are
            // "relocations" and have to be in this fixed place so that functions can be
            // moved in virtual address space.
            assert(dbg_info_low_pc_reloc_index == dbg_info_buffer.items.len);
            dbg_info_buffer.items.len += @sizeOf(u64); // DW.AT.low_pc,  DW.FORM.addr
            assert(getRelocDbgInfoSubprogramHighPC() == dbg_info_buffer.items.len);
            dbg_info_buffer.items.len += 4; // DW.AT.high_pc,  DW.FORM.data4
            if (fn_ret_has_bits) {
                const gop = try dbg_info_type_relocs.getOrPut(allocator, fn_ret_type);
                if (!gop.found_existing) {
                    gop.value_ptr.* = .{
                        .off = undefined,
                        .relocs = .{},
                    };
                }
                try gop.value_ptr.relocs.append(allocator, @intCast(u32, dbg_info_buffer.items.len));
                dbg_info_buffer.items.len += 4; // DW.AT.type,  DW.FORM.ref4
            }
            dbg_info_buffer.appendSliceAssumeCapacity(decl_name_with_null); // DW.AT.name, DW.FORM.string
            mem.writeIntLittle(u32, dbg_info_buffer.addManyAsArrayAssumeCapacity(4), line_off + 1); // DW.AT.decl_line, DW.FORM.data4
            dbg_info_buffer.appendAssumeCapacity(file_index); // DW.AT.decl_file, DW.FORM.data1
        },
        else => {
            // TODO implement .debug_info for global variables
        },
    }

    return DeclDebugBuffers{
        .dbg_info_buffer = dbg_info_buffer,
        .dbg_line_buffer = dbg_line_buffer,
        .dbg_info_type_relocs = dbg_info_type_relocs,
    };
}

pub fn commitDeclDebugInfo(
    self: *DebugSymbols,
    allocator: *Allocator,
    module: *Module,
    decl: *Module.Decl,
    debug_buffers: *DeclDebugBuffers,
    target: std.Target,
) !void {
    const tracy = trace(@src());
    defer tracy.end();

    var dbg_line_buffer = &debug_buffers.dbg_line_buffer;
    var dbg_info_buffer = &debug_buffers.dbg_info_buffer;
    var dbg_info_type_relocs = &debug_buffers.dbg_info_type_relocs;

    const symbol = self.base.locals.items[decl.link.macho.local_sym_index];
    const text_block = &decl.link.macho;
    // If the Decl is a function, we need to update the __debug_line program.
    assert(decl.has_tv);
    switch (decl.ty.zigTypeTag()) {
        .Fn => {
            // Perform the relocations based on vaddr.
            {
                const ptr = dbg_line_buffer.items[dbg_line_vaddr_reloc_index..][0..8];
                mem.writeIntLittle(u64, ptr, symbol.n_value);
            }
            {
                const ptr = dbg_info_buffer.items[dbg_info_low_pc_reloc_index..][0..8];
                mem.writeIntLittle(u64, ptr, symbol.n_value);
            }
            {
                const ptr = dbg_info_buffer.items[getRelocDbgInfoSubprogramHighPC()..][0..4];
                mem.writeIntLittle(u32, ptr, @intCast(u32, text_block.size));
            }

            {
                // Advance line and PC.
                // TODO encapsulate logic in a helper function.
                try dbg_line_buffer.append(DW.LNS.advance_pc);
                try leb.writeULEB128(dbg_line_buffer.writer(), text_block.size);

                try dbg_line_buffer.append(DW.LNS.advance_line);
                const func = decl.val.castTag(.function).?.data;
                const line_off = @intCast(u28, func.rbrace_line - func.lbrace_line);
                try leb.writeULEB128(dbg_line_buffer.writer(), line_off);
            }

            try dbg_line_buffer.appendSlice(&[_]u8{ DW.LNS.extended_op, 1, DW.LNE.end_sequence });

            // Now we have the full contents and may allocate a region to store it.

            // This logic is nearly identical to the logic below in `updateDeclDebugInfo` for
            // `TextBlock` and the .debug_info. If you are editing this logic, you
            // probably need to edit that logic too.

            const dwarf_segment = &self.load_commands.items[self.dwarf_segment_cmd_index.?].Segment;
            const debug_line_sect = &dwarf_segment.sections.items[self.debug_line_section_index.?];
            const src_fn = &decl.fn_link.macho;
            src_fn.len = @intCast(u32, dbg_line_buffer.items.len);
            if (self.dbg_line_fn_last) |last| blk: {
                if (src_fn == last) break :blk;
                if (src_fn.next) |next| {
                    // Update existing function - non-last item.
                    if (src_fn.off + src_fn.len + min_nop_size > next.off) {
                        // It grew too big, so we move it to a new location.
                        if (src_fn.prev) |prev| {
                            self.dbg_line_fn_free_list.put(allocator, prev, {}) catch {};
                            prev.next = src_fn.next;
                        }
                        next.prev = src_fn.prev;
                        src_fn.next = null;
                        // Populate where it used to be with NOPs.
                        const file_pos = debug_line_sect.offset + src_fn.off;
                        try self.pwriteDbgLineNops(0, &[0]u8{}, src_fn.len, file_pos);
                        // TODO Look at the free list before appending at the end.
                        src_fn.prev = last;
                        last.next = src_fn;
                        self.dbg_line_fn_last = src_fn;

                        src_fn.off = last.off + padToIdeal(last.len);
                    }
                } else if (src_fn.prev == null) {
                    // Append new function.
                    // TODO Look at the free list before appending at the end.
                    src_fn.prev = last;
                    last.next = src_fn;
                    self.dbg_line_fn_last = src_fn;

                    src_fn.off = last.off + padToIdeal(last.len);
                }
            } else {
                // This is the first function of the Line Number Program.
                self.dbg_line_fn_first = src_fn;
                self.dbg_line_fn_last = src_fn;

                src_fn.off = padToIdeal(self.dbgLineNeededHeaderBytes(module));
            }

            const last_src_fn = self.dbg_line_fn_last.?;
            const needed_size = last_src_fn.off + last_src_fn.len;
            if (needed_size != debug_line_sect.size) {
                if (needed_size > dwarf_segment.allocatedSize(debug_line_sect.offset)) {
                    const new_offset = dwarf_segment.findFreeSpace(needed_size, 1, null);
                    const existing_size = last_src_fn.off;

                    log.debug("moving __debug_line section: {} bytes from 0x{x} to 0x{x}", .{
                        existing_size,
                        debug_line_sect.offset,
                        new_offset,
                    });

                    const amt = try self.file.copyRangeAll(debug_line_sect.offset, self.file, new_offset, existing_size);
                    if (amt != existing_size) return error.InputOutput;
                    debug_line_sect.offset = @intCast(u32, new_offset);
                    debug_line_sect.addr = dwarf_segment.inner.vmaddr + new_offset - dwarf_segment.inner.fileoff;
                }
                debug_line_sect.size = needed_size;
                self.load_commands_dirty = true; // TODO look into making only the one section dirty
                self.debug_line_header_dirty = true;
            }
            const prev_padding_size: u32 = if (src_fn.prev) |prev| src_fn.off - (prev.off + prev.len) else 0;
            const next_padding_size: u32 = if (src_fn.next) |next| next.off - (src_fn.off + src_fn.len) else 0;

            // We only have support for one compilation unit so far, so the offsets are directly
            // from the .debug_line section.
            const file_pos = debug_line_sect.offset + src_fn.off;
            try self.pwriteDbgLineNops(prev_padding_size, dbg_line_buffer.items, next_padding_size, file_pos);

            // .debug_info - End the TAG.subprogram children.
            try dbg_info_buffer.append(0);
        },
        else => {},
    }

    if (dbg_info_buffer.items.len == 0)
        return;

    {
        // Now we emit the .debug_info types of the Decl. These will count towards the size of
        // the buffer, so we have to do it before computing the offset, and we can't perform the actual
        // relocations yet.
        var it = dbg_info_type_relocs.iterator();
        while (it.next()) |entry| {
            entry.value_ptr.off = @intCast(u32, dbg_info_buffer.items.len);
            try self.addDbgInfoType(entry.key_ptr.*, dbg_info_buffer, target);
        }
    }

    try self.updateDeclDebugInfoAllocation(allocator, text_block, @intCast(u32, dbg_info_buffer.items.len));

    {
        // Now that we have the offset assigned we can finally perform type relocations.
        var it = dbg_info_type_relocs.valueIterator();
        while (it.next()) |value| {
            for (value.relocs.items) |off| {
                mem.writeIntLittle(
                    u32,
                    dbg_info_buffer.items[off..][0..4],
                    text_block.dbg_info_off + value.off,
                );
            }
        }
    }

    try self.writeDeclDebugInfo(text_block, dbg_info_buffer.items);
}

/// Asserts the type has codegen bits.
fn addDbgInfoType(
    self: *DebugSymbols,
    ty: Type,
    dbg_info_buffer: *std.ArrayList(u8),
    target: std.Target,
) !void {
    _ = self;
    switch (ty.zigTypeTag()) {
        .Void => unreachable,
        .NoReturn => unreachable,
        .Bool => {
            try dbg_info_buffer.appendSlice(&[_]u8{
                abbrev_base_type,
                DW.ATE.boolean, // DW.AT.encoding ,  DW.FORM.data1
                1, // DW.AT.byte_size,  DW.FORM.data1
                'b',
                'o',
                'o',
                'l',
                0, // DW.AT.name,  DW.FORM.string
            });
        },
        .Int => {
            const info = ty.intInfo(target);
            try dbg_info_buffer.ensureCapacity(dbg_info_buffer.items.len + 12);
            dbg_info_buffer.appendAssumeCapacity(abbrev_base_type);
            // DW.AT.encoding, DW.FORM.data1
            dbg_info_buffer.appendAssumeCapacity(switch (info.signedness) {
                .signed => DW.ATE.signed,
                .unsigned => DW.ATE.unsigned,
            });
            // DW.AT.byte_size,  DW.FORM.data1
            dbg_info_buffer.appendAssumeCapacity(@intCast(u8, ty.abiSize(target)));
            // DW.AT.name,  DW.FORM.string
            try dbg_info_buffer.writer().print("{}\x00", .{ty});
        },
        else => {
            std.log.scoped(.compiler).err("TODO implement .debug_info for type '{}'", .{ty});
            try dbg_info_buffer.append(abbrev_pad1);
        },
    }
}

fn updateDeclDebugInfoAllocation(
    self: *DebugSymbols,
    allocator: *Allocator,
    text_block: *TextBlock,
    len: u32,
) !void {
    const tracy = trace(@src());
    defer tracy.end();

    // This logic is nearly identical to the logic above in `updateDecl` for
    // `SrcFn` and the line number programs. If you are editing this logic, you
    // probably need to edit that logic too.

    const dwarf_segment = &self.load_commands.items[self.dwarf_segment_cmd_index.?].Segment;
    const debug_info_sect = &dwarf_segment.sections.items[self.debug_info_section_index.?];
    text_block.dbg_info_len = len;
    if (self.dbg_info_decl_last) |last| blk: {
        if (text_block == last) break :blk;
        if (text_block.dbg_info_next) |next| {
            // Update existing Decl - non-last item.
            if (text_block.dbg_info_off + text_block.dbg_info_len + min_nop_size > next.dbg_info_off) {
                // It grew too big, so we move it to a new location.
                if (text_block.dbg_info_prev) |prev| {
                    self.dbg_info_decl_free_list.put(allocator, prev, {}) catch {};
                    prev.dbg_info_next = text_block.dbg_info_next;
                }
                next.dbg_info_prev = text_block.dbg_info_prev;
                text_block.dbg_info_next = null;
                // Populate where it used to be with NOPs.
                const file_pos = debug_info_sect.offset + text_block.dbg_info_off;
                try self.pwriteDbgInfoNops(0, &[0]u8{}, text_block.dbg_info_len, false, file_pos);
                // TODO Look at the free list before appending at the end.
                text_block.dbg_info_prev = last;
                last.dbg_info_next = text_block;
                self.dbg_info_decl_last = text_block;

                text_block.dbg_info_off = last.dbg_info_off + padToIdeal(last.dbg_info_len);
            }
        } else if (text_block.dbg_info_prev == null) {
            // Append new Decl.
            // TODO Look at the free list before appending at the end.
            text_block.dbg_info_prev = last;
            last.dbg_info_next = text_block;
            self.dbg_info_decl_last = text_block;

            text_block.dbg_info_off = last.dbg_info_off + padToIdeal(last.dbg_info_len);
        }
    } else {
        // This is the first Decl of the .debug_info
        self.dbg_info_decl_first = text_block;
        self.dbg_info_decl_last = text_block;

        text_block.dbg_info_off = padToIdeal(self.dbgInfoNeededHeaderBytes());
    }
}

fn writeDeclDebugInfo(self: *DebugSymbols, text_block: *TextBlock, dbg_info_buf: []const u8) !void {
    const tracy = trace(@src());
    defer tracy.end();

    // This logic is nearly identical to the logic above in `updateDecl` for
    // `SrcFn` and the line number programs. If you are editing this logic, you
    // probably need to edit that logic too.

    const dwarf_segment = &self.load_commands.items[self.dwarf_segment_cmd_index.?].Segment;
    const debug_info_sect = &dwarf_segment.sections.items[self.debug_info_section_index.?];

    const last_decl = self.dbg_info_decl_last.?;
    // +1 for a trailing zero to end the children of the decl tag.
    const needed_size = last_decl.dbg_info_off + last_decl.dbg_info_len + 1;
    if (needed_size != debug_info_sect.size) {
        if (needed_size > dwarf_segment.allocatedSize(debug_info_sect.offset)) {
            const new_offset = dwarf_segment.findFreeSpace(needed_size, 1, null);
            const existing_size = last_decl.dbg_info_off;

            log.debug("moving __debug_info section: {} bytes from 0x{x} to 0x{x}", .{
                existing_size,
                debug_info_sect.offset,
                new_offset,
            });

            const amt = try self.file.copyRangeAll(debug_info_sect.offset, self.file, new_offset, existing_size);
            if (amt != existing_size) return error.InputOutput;
            debug_info_sect.offset = @intCast(u32, new_offset);
            debug_info_sect.addr = dwarf_segment.inner.vmaddr + new_offset - dwarf_segment.inner.fileoff;
        }
        debug_info_sect.size = needed_size;
        self.load_commands_dirty = true; // TODO look into making only the one section dirty
        self.debug_info_header_dirty = true;
    }
    const prev_padding_size: u32 = if (text_block.dbg_info_prev) |prev|
        text_block.dbg_info_off - (prev.dbg_info_off + prev.dbg_info_len)
    else
        0;
    const next_padding_size: u32 = if (text_block.dbg_info_next) |next|
        next.dbg_info_off - (text_block.dbg_info_off + text_block.dbg_info_len)
    else
        0;

    // To end the children of the decl tag.
    const trailing_zero = text_block.dbg_info_next == null;

    // We only have support for one compilation unit so far, so the offsets are directly
    // from the .debug_info section.
    const file_pos = debug_info_sect.offset + text_block.dbg_info_off;
    try self.pwriteDbgInfoNops(prev_padding_size, dbg_info_buf, next_padding_size, trailing_zero, file_pos);
}

fn getDebugLineProgramOff(self: DebugSymbols) u32 {
    return self.dbg_line_fn_first.?.off;
}

fn getDebugLineProgramEnd(self: DebugSymbols) u32 {
    return self.dbg_line_fn_last.?.off + self.dbg_line_fn_last.?.len;
}

/// TODO Improve this to use a table.
fn makeDebugString(self: *DebugSymbols, allocator: *Allocator, bytes: []const u8) !u32 {
    try self.debug_string_table.ensureCapacity(allocator, self.debug_string_table.items.len + bytes.len + 1);
    const result = self.debug_string_table.items.len;
    self.debug_string_table.appendSliceAssumeCapacity(bytes);
    self.debug_string_table.appendAssumeCapacity(0);
    return @intCast(u32, result);
}

/// The reloc offset for the line offset of a function from the previous function's line.
/// It's a fixed-size 4-byte ULEB128.
fn getRelocDbgLineOff() usize {
    return dbg_line_vaddr_reloc_index + @sizeOf(u64) + 1;
}

fn getRelocDbgFileIndex() usize {
    return getRelocDbgLineOff() + 5;
}

fn getRelocDbgInfoSubprogramHighPC() u32 {
    return dbg_info_low_pc_reloc_index + @sizeOf(u64);
}

fn dbgLineNeededHeaderBytes(self: DebugSymbols, module: *Module) u32 {
    _ = self;
    const directory_entry_format_count = 1;
    const file_name_entry_format_count = 1;
    const directory_count = 1;
    const file_name_count = 1;
    const root_src_dir_path_len = if (module.root_pkg.root_src_directory.path) |p| p.len else 1; // "."
    return @intCast(u32, 53 + directory_entry_format_count * 2 + file_name_entry_format_count * 2 +
        directory_count * 8 + file_name_count * 8 +
        // These are encoded as DW.FORM.string rather than DW.FORM.strp as we would like
        // because of a workaround for readelf and gdb failing to understand DWARFv5 correctly.
        root_src_dir_path_len +
        module.root_pkg.root_src_path.len);
}

fn dbgInfoNeededHeaderBytes(self: DebugSymbols) u32 {
    _ = self;
    return 120;
}

/// Writes to the file a buffer, prefixed and suffixed by the specified number of
/// bytes of NOPs. Asserts each padding size is at least `min_nop_size` and total padding bytes
/// are less than 126,976 bytes (if this limit is ever reached, this function can be
/// improved to make more than one pwritev call, or the limit can be raised by a fixed
/// amount by increasing the length of `vecs`).
fn pwriteDbgLineNops(
    self: *DebugSymbols,
    prev_padding_size: usize,
    buf: []const u8,
    next_padding_size: usize,
    offset: u64,
) !void {
    const tracy = trace(@src());
    defer tracy.end();

    const page_of_nops = [1]u8{DW.LNS.negate_stmt} ** 4096;
    const three_byte_nop = [3]u8{ DW.LNS.advance_pc, 0b1000_0000, 0 };
    var vecs: [32]std.os.iovec_const = undefined;
    var vec_index: usize = 0;
    {
        var padding_left = prev_padding_size;
        if (padding_left % 2 != 0) {
            vecs[vec_index] = .{
                .iov_base = &three_byte_nop,
                .iov_len = three_byte_nop.len,
            };
            vec_index += 1;
            padding_left -= three_byte_nop.len;
        }
        while (padding_left > page_of_nops.len) {
            vecs[vec_index] = .{
                .iov_base = &page_of_nops,
                .iov_len = page_of_nops.len,
            };
            vec_index += 1;
            padding_left -= page_of_nops.len;
        }
        if (padding_left > 0) {
            vecs[vec_index] = .{
                .iov_base = &page_of_nops,
                .iov_len = padding_left,
            };
            vec_index += 1;
        }
    }

    vecs[vec_index] = .{
        .iov_base = buf.ptr,
        .iov_len = buf.len,
    };
    vec_index += 1;

    {
        var padding_left = next_padding_size;
        if (padding_left % 2 != 0) {
            vecs[vec_index] = .{
                .iov_base = &three_byte_nop,
                .iov_len = three_byte_nop.len,
            };
            vec_index += 1;
            padding_left -= three_byte_nop.len;
        }
        while (padding_left > page_of_nops.len) {
            vecs[vec_index] = .{
                .iov_base = &page_of_nops,
                .iov_len = page_of_nops.len,
            };
            vec_index += 1;
            padding_left -= page_of_nops.len;
        }
        if (padding_left > 0) {
            vecs[vec_index] = .{
                .iov_base = &page_of_nops,
                .iov_len = padding_left,
            };
            vec_index += 1;
        }
    }
    try self.file.pwritevAll(vecs[0..vec_index], offset - prev_padding_size);
}

/// Writes to the file a buffer, prefixed and suffixed by the specified number of
/// bytes of padding.
fn pwriteDbgInfoNops(
    self: *DebugSymbols,
    prev_padding_size: usize,
    buf: []const u8,
    next_padding_size: usize,
    trailing_zero: bool,
    offset: u64,
) !void {
    const tracy = trace(@src());
    defer tracy.end();

    const page_of_nops = [1]u8{abbrev_pad1} ** 4096;
    var vecs: [32]std.os.iovec_const = undefined;
    var vec_index: usize = 0;
    {
        var padding_left = prev_padding_size;
        while (padding_left > page_of_nops.len) {
            vecs[vec_index] = .{
                .iov_base = &page_of_nops,
                .iov_len = page_of_nops.len,
            };
            vec_index += 1;
            padding_left -= page_of_nops.len;
        }
        if (padding_left > 0) {
            vecs[vec_index] = .{
                .iov_base = &page_of_nops,
                .iov_len = padding_left,
            };
            vec_index += 1;
        }
    }

    vecs[vec_index] = .{
        .iov_base = buf.ptr,
        .iov_len = buf.len,
    };
    vec_index += 1;

    {
        var padding_left = next_padding_size;
        while (padding_left > page_of_nops.len) {
            vecs[vec_index] = .{
                .iov_base = &page_of_nops,
                .iov_len = page_of_nops.len,
            };
            vec_index += 1;
            padding_left -= page_of_nops.len;
        }
        if (padding_left > 0) {
            vecs[vec_index] = .{
                .iov_base = &page_of_nops,
                .iov_len = padding_left,
            };
            vec_index += 1;
        }
    }

    if (trailing_zero) {
        var zbuf = [1]u8{0};
        vecs[vec_index] = .{
            .iov_base = &zbuf,
            .iov_len = zbuf.len,
        };
        vec_index += 1;
    }

    try self.file.pwritevAll(vecs[0..vec_index], offset - prev_padding_size);
}<|MERGE_RESOLUTION|>--- conflicted
+++ resolved
@@ -25,14 +25,6 @@
 const makeStaticString = MachO.makeStaticString;
 const padToIdeal = MachO.padToIdeal;
 
-<<<<<<< HEAD
-=======
-const commands = @import("commands.zig");
-const emptyHeader = commands.emptyHeader;
-const LoadCommand = commands.LoadCommand;
-const SegmentCommand = commands.SegmentCommand;
-
->>>>>>> f011f139
 const page_size: u16 = 0x1000;
 
 base: *MachO,
